--- conflicted
+++ resolved
@@ -25,17 +25,9 @@
 class TestScenario:
     
     # public attributes
-<<<<<<< HEAD
     senarioID: str
     startOH: str = None
     algorithmRuns: int = None
-=======
-    SenarioID: str
-    startOH: str
-    algorithmRuns: int
-    ALNSRuns: int
-    populationSize: int
->>>>>>> 1e9a1919
 
     # private attributes used as input to the algorithm
     _inputParameters = None
@@ -44,7 +36,6 @@
     _gstwList = None
     _oh = None
 
-<<<<<<< HEAD
     # private result attributes created after running the test
     _observationSchedules = None
     _bufferSchedules = None
@@ -106,20 +97,13 @@
 
     # Set input attributes needed to run test scenario, either create new data or read existing data from files
     def createInputAttributes(self, inputParameterFilePath: str, groundStationFilePath: str):
-=======
-    def createInputFiles(self, inputParameterFilePath: str):
->>>>>>> 1e9a1919
         """ Create input files for testing """
 
         # Read initial input parameters from cvs file
         self._inputParameters = InputParameters.from_csv(inputParameterFilePath)
         self._transmissionParameters = getTransmissionInputParams(inputParameterFilePath)
 
-        # Adjust input parameters based on test scenario settings
-        self._inputParameters.populationSize = self.populationSize
-        self._inputParameters.alnsRuns = self.ALNSRuns
-        self._inputParameters.nsga2Runs = ceil(5000 / (self.ALNSRuns * self.populationSize))
-        
+
         # Create input data Objects
         self._oh = createOH(datetime.datetime.fromisoformat(self.startOH), int(self._inputParameters.durationInDaysOH))
         self._ttwList = createTTWList(int(self._inputParameters.captureDuration), self._oh, int(self._inputParameters.hypsoNr))
