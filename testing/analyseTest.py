
import os
import sys
sys.path.insert(0, os.path.abspath(os.path.join(os.path.dirname(__file__), '..')))

import matplotlib.pyplot as plt
import matplotlib.cm as cm
from matplotlib.colors import LinearSegmentedColormap
import numpy as np

import datetime
from dataclasses import dataclass
from test_scenario import TestScenario

from data_postprocessing.generate_cmdLine import recreateOTListFromCmdFile
from scheduling_model import OH
from data_input.utility_functions import InputParameters
from data_preprocessing.create_data_objects import createOH
from data_preprocessing.objective_functions import objectiveFunctionPriority, objectiveFunctionImageQuality, getIQFromOT
from data_preprocessing.parseTargetsFile import getTargetIdPriorityDictFromJson


#plt.rcParams['text.usetex'] = True  # Optional: for LaTeX rendering
plt.rcParams['font.family'] = 'serif'
plt.rcParams['font.serif'] = ['cmr10']  # Computer Modern Roman
plt.rcParams['mathtext.fontset'] = 'cm'  # Computer Modern for math text
plt.rcParams['axes.formatter.use_mathtext'] = True 

def scaleIQFromDegTo100(iqInDegrees: float) -> float:
    """ Scale image quality from degrees to a 0-100 scale """
    return (iqInDegrees - 40) / (90 - 40) * 100

@dataclass
class AnalyseTest:
    scenarios: list[TestScenario]
    cp_observationSchedules : list[list]
    ga_observationSchedules : list[list]


    def __init__(self, scenarioIds: list):
        self.scenarios = []
        self.cp_observationSchedules = []
        self.ga_observationSchedules = []
        # Handle both single string and list of strings
        if isinstance(scenarioIds, str):
            # Single scenario ID
            scenario_list = [scenarioIds]
        elif isinstance(scenarioIds, list):
            # List of scenario IDs
            scenario_list = scenarioIds
        else:
            raise ValueError("scenarioIds must be either a string or a list of strings")
        
        for scenarioId in scenario_list:
            # Recreate TestScenario object
            scenario = TestScenario(senarioID=scenarioId)
            scenario.recreateTestScenario()
            self.scenarios.append(scenario)

            # Recreate output of scenario
            cp_cmdFilePath = os.path.join(os.path.dirname(__file__), f"../testing/testing_results/OH{scenarioId}/{scenarioId}_cp_cmdLines.txt")
            ga_cmdFilePath = os.path.join(os.path.dirname(__file__), f"../testing/testing_results/OH{scenarioId}/{scenarioId}_ga_cmdLines.txt")
            targetFilePath = os.path.join(os.path.dirname(__file__), f"../data_input/HYPSO_data/targets.json") 
            oh = scenario.getOh()
            inputParameters = scenario.getInputParameters()
            # CP observation schedule
            cp_otList = recreateOTListFromCmdFile(targetFilePath, cp_cmdFilePath, oh, inputParameters.bufferingTime, inputParameters.captureDuration)
            self.cp_observationSchedules.append(cp_otList)
            # GA observation schedule   
            ga_otList = recreateOTListFromCmdFile(targetFilePath, ga_cmdFilePath, oh, inputParameters.bufferingTime, inputParameters.captureDuration)
            self.ga_observationSchedules.append(ga_otList)
               

    def plotObjectiveValues(self):
        """ Plot the objective values for each scenario """
        
    
        fig, ax = plt.subplots(figsize=(10, 8))
        
        # Define colors for different scenarios
        colors = ['#03045E', '#00A8E0', '#90E0EF', '#0077B6', '#CAF0F8', '#023E8A', '#EAFCFF', '#48CAE4']

        for i, (scenario, cp_otList, ga_otList) in enumerate(zip(self.scenarios, self.cp_observationSchedules, self.ga_observationSchedules)):
            # Get algorithm results
            obVals = scenario.getAllObjectiveValues()  # List of tuples (priority, imageQuality)
            
            # Get CP planner results
            cp_totalPriority = objectiveFunctionPriority(cp_otList)
            cp_totalImageQuality = objectiveFunctionImageQuality(cp_otList, scenario.getOh(), int(scenario.getInputParameters().hypsoNr))

            # Get GA planner results
            ga_totalPriority = objectiveFunctionPriority(ga_otList)
            ga_totalImageQuality = objectiveFunctionImageQuality(ga_otList, scenario.getOh(), int(scenario.getInputParameters().hypsoNr))

            # Choose color for this scenario
            base_color = colors[i % len(colors)]
            
            # Plot algorithm results (darker shade)
            if obVals:
                priorities = [val[0] for val in obVals]
                imageQualities = [val[1] for val in obVals]
                ax.scatter(priorities, imageQualities, 
                        c=base_color, 
                        alpha=1, 
                        s=50, 
                        label=f'Scenario {scenario.senarioID} - Algorithm',
                        marker='o')
            
            # Plot CP planner result (lighter shade, different marker)
            ax.scatter(cp_totalPriority, cp_totalImageQuality, 
                    c=base_color, 
                    alpha=1, 
                    s=100, 
                    label=f'Scenario {scenario.senarioID} - CP Planner',
                    marker='s',  # Square marker
                    edgecolors='black',
                    linewidth=1)
            # Plot GA planner result (triangles)
            ax.scatter(ga_totalPriority, ga_totalImageQuality, 
                    c=base_color, 
                    alpha=1, 
                    s=100, 
                    label=f'Scenario {scenario.senarioID} - GA Planner',
                    marker='^',  # Triangle marker
                    edgecolors='black',
                    linewidth=1)
        
        # Customize plot
        ax.set_xlabel('Priority', fontsize=12)
        ax.set_ylabel('Image Quality', fontsize=12)
        ax.set_title('Objective Space', fontsize=14, fontweight='bold')
        ax.grid(True, alpha=0.3)
        ax.legend(bbox_to_anchor=(1.05, 1), loc='upper left')
        
        # Adjust layout to prevent legend cutoff
        plt.tight_layout()
        plt.show()         
    def plotTargetsChosen(self):
        """ Plot the targets chosen in each scenario """

        targetFilePath = os.path.join(os.path.dirname(__file__), "../data_input/HYPSO_data/targets.json")
        targetIdPriorityDict = getTargetIdPriorityDictFromJson(targetFilePath)
        
        for i, (scenario, cp_otList, ga_otList) in enumerate(zip(self.scenarios, self.cp_observationSchedules, self.ga_observationSchedules)):
            # One plot each scenario

            sorted_targets = sorted(targetIdPriorityDict.items(), key=lambda x: x[1], reverse=True)

            targetCount_NA = {targetId: 0 for targetId in targetIdPriorityDict.keys()} 
            targetCount_CP = {targetId: 0 for targetId in targetIdPriorityDict.keys()}
            targetCount_GA = {targetId: 0 for targetId in targetIdPriorityDict.keys()}
            
            obsSchedsAllRuns = scenario.getObservationSchedules()

            for obsSched in obsSchedsAllRuns:
                for ot in obsSched:
                    targetCount_NA[ot.GT.id] += 1
            targetCount_NA = {k: v / len(obsSchedsAllRuns) for k, v in targetCount_NA.items()}  # Average over all runs
            for ot in cp_otList:
                targetCount_CP[ot.GT.id] += 1
            for ot in ga_otList:
                targetCount_GA[ot.GT.id] += 1

            # Filter out targets with 0 count in all algorithms
            filtered_targets = [
                (targetId, priority) for targetId, priority in sorted_targets 
                if targetCount_NA[targetId] > 0 or targetCount_CP[targetId] > 0 or targetCount_GA[targetId] > 0
            ]
            
            # Prepare data for plotting
            target_names = [targetId for targetId, priority in filtered_targets]
            na_counts = [targetCount_NA[targetId] for targetId, priority in filtered_targets]
            cp_counts = [targetCount_CP[targetId] for targetId, priority in filtered_targets]
            ga_counts = [targetCount_GA[targetId] for targetId, priority in filtered_targets]
            
            # Create the side-by-side bar chart
            fig, ax = plt.subplots(figsize=(14, 8))
            
            # Bar settings
            bar_width = 0.25
            x_positions = np.array(range(len(target_names)))
            
            # Create side-by-side bars
            bars1 = ax.bar(x_positions - bar_width, na_counts, bar_width, 
                        label='NSGA-II Algorithm', color='#03045E', alpha=0.8)
            bars2 = ax.bar(x_positions, cp_counts, bar_width, 
                        label='CP Planner', color='#00A8E0', alpha=0.8)
            bars3 = ax.bar(x_positions + bar_width, ga_counts, bar_width, 
                        label='GA Planner', color='#90E0EF', alpha=0.8)
            
            # Customize the plot 
            ax.set_xlabel('Target ID', fontsize=12)
            ax.set_ylabel('Selection Count', fontsize=12)
            ax.set_title(f'Target Selection Frequency - Scenario {scenario.senarioID}', 
                        fontsize=14, fontweight='bold')
            ax.set_xticks(x_positions)
            ax.set_xticklabels(target_names, rotation=45, ha='right')
            ax.legend()
            ax.grid(True, alpha=0.3, axis='y')
            
            # Force y-axis to show only integer values - start from 0
            max_count = max(max(na_counts), max(cp_counts), max(ga_counts))
            ax.set_ylim(0, max_count + 1)
            ax.yaxis.set_major_locator(plt.MaxNLocator(integer=True))
            
            plt.tight_layout()
            plt.show()
    def plotTargetsChosen2(self):
        """For each scenario create one figure containing three subplots (NSGA-II, CP, GA).
        Each subplot shows horizontal bars for targets (sorted by priority low->high)."""
        targetFilePath = os.path.join(os.path.dirname(__file__), "../data_input/HYPSO_data/targets.json")
        targetIdPriorityDict = getTargetIdPriorityDictFromJson(targetFilePath)

        # Sort targets by priority low -> high
        sorted_targets = sorted(targetIdPriorityDict.items(), key=lambda x: x[1])

        for scenario, cp_otList, ga_otList in zip(self.scenarios, self.cp_observationSchedules, self.ga_observationSchedules):
            # Prepare counts for NSGA-II (average over runs), CP and GA
            targetCount_NA = {targetId: 0 for targetId in targetIdPriorityDict.keys()}
            targetCount_CP = {targetId: 0 for targetId in targetIdPriorityDict.keys()}
            targetCount_GA = {targetId: 0 for targetId in targetIdPriorityDict.keys()}

            # Add targets from scenario, take average over all runs
            obsSchedsAllRuns = scenario.getObservationSchedules() or []
            for obsSched in obsSchedsAllRuns:
                for ot in obsSched:
                    targetCount_NA[ot.GT.id] += 1
            if len(obsSchedsAllRuns) > 0:
                targetCount_NA = {k: v / len(obsSchedsAllRuns) for k, v in targetCount_NA.items()}

            for ot in cp_otList:
                targetCount_CP[ot.GT.id] += 1
            for ot in ga_otList:
                targetCount_GA[ot.GT.id] += 1

            selected_targets = [(targetID, priority) for targetID, priority in sorted_targets]  # Show all targets regardless of selection count

            if not selected_targets:
                # Nothing to show for this scenario
                fig = plt.figure(figsize=(8, 3))
                plt.text(0.5, 0.5, f'No selected targets for scenario {scenario.senarioID}',
                         ha='center', va='center')
                plt.axis('off')
                plt.show()
                continue

            target_names = [targetID for targetID, _ in selected_targets]
            priorities = [pr for _, pr in selected_targets]
            y_positions = np.arange(len(target_names))

            na_counts = [targetCount_NA.get(targetID, 0) for targetID in target_names]
            cp_counts = [targetCount_CP.get(targetID, 0) for targetID in target_names]
            ga_counts = [targetCount_GA.get(targetID, 0) for targetID in target_names]

 
            fig, axes = plt.subplots(1, 3, figsize=(10, 5), sharey=True)
            if not isinstance(axes, (list, np.ndarray)):
                axes = [axes]

            algo_data = [
                ("NSGA-II (avg)", na_counts, '#03045E'),
                ("CP Planner", cp_counts, '#03045E'),
                ("GA Planner", ga_counts, '#03045E'),
            ]

            # Plot each algorithm in its own subplot
            for ax, (label, counts, color) in zip(axes, algo_data):
                # Horizontal bars sorted by priority low->high (y_positions corresponds to that)
                ax.barh(y_positions, counts, height=10, color=color, alpha=0.3)

                ax.set_xlabel('Selection Count', fontsize=10)
                ax.set_xticks([1, 2, 3])
                ax.set_title(label, fontsize=11, fontweight='bold')
                ax.grid(True, axis='x', alpha=0.25)


            fig.suptitle(f'Scenario {scenario.senarioID} — Target selections by algorithm', fontsize=14, fontweight='bold')
            plt.tight_layout(rect=[0, 0, 1, 0.95])
            plt.show()
    def plotTargetsChosen3(self): # only use on ru of the algorthm for this 
        """For each scenario create one figure containing three subplots (NSGA-II, CP, GA).
        Each subplot shows horizontal bars for targets (sorted by priority low->high)."""
        targetFilePath = os.path.join(os.path.dirname(__file__), "../data_input/HYPSO_data/targets.json")
        targetIdPriorityDict = getTargetIdPriorityDictFromJson(targetFilePath)

        # Sort targets by priority low -> high
        sorted_targets = sorted(targetIdPriorityDict.items(), key=lambda x: x[1])

        # Collect targets across all scenarios
        totalIQ_NA = []
        totalIQ_CP = []
        totalIQ_GA = []
        total_yPositions = []
        for scenario, cp_otList, ga_otList in zip(self.scenarios, self.cp_observationSchedules, self.ga_observationSchedules):
            # Prepare counts for NSGA-II (average over runs), CP and GA
            targetIdsChosenNA =  []
            imageQualityNA = []
            targetIdsChosenCP = []
            imageQualityCP = []
            targetIdsChosenGA = []
            imageQualityGA = []

            # Add target IDs is from the different schedules
            obsSchedsAllRuns = scenario.getObservationSchedules() or []

            for ot in obsSchedsAllRuns[0]: #using just the 0'th run for this plot
                # find the iq value of the observation
                imageQualityNA.append(scaleIQFromDegTo100(getIQFromOT(ot, scenario.getOh(), int(scenario.getInputParameters().hypsoNr))))
                e = getIQFromOT(ot, scenario.getOh(), int(scenario.getInputParameters().hypsoNr))
                if e < 40:
                    e2 = getIQFromOT(ot, scenario.getOh(), int(scenario.getInputParameters().hypsoNr))
                targetIdsChosenNA.append(ot.GT.id)
            for ot in cp_otList:
                imageQualityCP.append(scaleIQFromDegTo100(getIQFromOT(ot, scenario.getOh(), int(scenario.getInputParameters().hypsoNr))))
                targetIdsChosenCP.append(ot.GT.id)
            for ot in ga_otList:
                imageQualityGA.append(scaleIQFromDegTo100(getIQFromOT(ot, scenario.getOh(), int(scenario.getInputParameters().hypsoNr))))
                targetIdsChosenGA.append(ot.GT.id)

            target_names = [targetID for targetID, _ in sorted_targets]
            y_positions = np.arange(len(target_names))

            allImageQualityNA, allImageQualityCP, allImageQualityGA = [], [], []
            for targetID in target_names:
                # Add the image quality if the target was chosen, else add 0
                if targetID in targetIdsChosenNA:
                    index = targetIdsChosenNA.index(targetID)
                    allImageQualityNA.append(imageQualityNA[index])
                else:
                    allImageQualityNA.append(0)

                if targetID in targetIdsChosenCP:
                    index = targetIdsChosenCP.index(targetID)
                    allImageQualityCP.append(imageQualityCP[index])
                else:
                    allImageQualityCP.append(0)

                if targetID in targetIdsChosenGA:
                    index = targetIdsChosenGA.index(targetID)
                    allImageQualityGA.append(imageQualityGA[index])
                else:
                    allImageQualityGA.append(0)

            totalIQ_NA.extend(allImageQualityNA)
            totalIQ_CP.extend(allImageQualityCP)
            totalIQ_GA.extend(allImageQualityGA)
            total_yPositions.extend(y_positions)

        fig, axes = plt.subplots(1, 3, figsize=(10, 5), sharey=True)
        if not isinstance(axes, (list, np.ndarray)):
            axes = [axes]

        algo_data = [
            ("NSGA-II", totalIQ_NA, '#00A8E0'),
            ("CP Planner", totalIQ_CP, '#00A8E0'),
            ("GA Planner", totalIQ_GA, '#00A8E0'),
        ]

<<<<<<< HEAD
        # Plot each algorithm in its own subplot
        for ax, (label, imageQuality, color) in zip(axes, algo_data):
            # Horizontal bars sorted by priority low->high (y_positions corresponds to that)
            ax.barh(total_yPositions, imageQuality, height=10, color=color, alpha=0.1)
=======
                ax.set_xlabel('Image Quality', fontsize=10)
                # ax.set_xticks(range(0, 100))
                ax.set_title(label, fontsize=11, fontweight='bold')
                ax.grid(True, axis='x', alpha=0.25)
>>>>>>> 830d60de

            ax.set_xlabel('Image quality [%]', fontsize=10)
            # ax.set_xticks(range(0, 100))
            ax.set_title(label, fontsize=11, fontweight='bold')
            ax.grid(True, axis='x', alpha=0.25)

<<<<<<< HEAD

        fig.suptitle(f'Scenario {scenario.senarioID} — Target selections by algorithm', fontsize=14, fontweight='bold')
        plt.tight_layout(rect=[0, 0, 1, 0.95])
        plt.show()
=======
            fig.suptitle(f'Scenario: {scenario.senarioID} — Target selections by algorithm', fontsize=14, fontweight='bold')
            plt.tight_layout(rect=[0, 0, 1, 0.95])
            plt.show()
>>>>>>> 830d60de
    def plotNumberOfCapturedTargets(self):
        """ Plot the number of unique targets captured in each scenario """
        # Calculate averages for NSGA-II algorithm
        sumOfCapturesNA_averages = []
        for scenario in self.scenarios:
            obsSchedsAllRuns = scenario.getObservationSchedules()
            average = sum(len(obsSched) for obsSched in obsSchedsAllRuns) / len(obsSchedsAllRuns)
            sumOfCapturesNA_averages.append(average)
        
        # Calculate totals for CP and GA Planners
        sumOfCapturesCP = [len(cp_otList) for cp_otList in self.cp_observationSchedules]
        sumOfCapturesGA = [len(ga_otList) for ga_otList in self.ga_observationSchedules]
        
        # Prepare data for plotting
        scenario_labels = [f"Scenario {scenario.senarioID}" for scenario in self.scenarios]
        
        # Create the bar chart
        fig, ax = plt.subplots(figsize=(12, 8))
        
        x_positions = range(len(scenario_labels))
        bar_width = 0.25
        
        # Create side-by-side bars
        bars1 = ax.bar([x - bar_width for x in x_positions], sumOfCapturesNA_averages, bar_width,
                    label='NSGA-II Algorithm (Average)', color='#03045E', alpha=0.8)
        bars2 = ax.bar(x_positions, sumOfCapturesCP, bar_width,
                    label='CP Planner', color='#00A8E0', alpha=0.8)
        bars3 = ax.bar([x + bar_width for x in x_positions], sumOfCapturesGA, bar_width,
                    label='GA Planner', color='#90E0EF', alpha=0.8)
        
        # Customize the plot 
        ax.set_xlabel('Scenario', fontsize=12)
        ax.set_ylabel('Number of Captures', fontsize=12)
        ax.set_title('Number of Captures Comparison', fontsize=14, fontweight='bold')
        ax.set_xticks(x_positions)
        ax.set_xticklabels(scenario_labels, rotation=45, ha='right')
        ax.legend()
        ax.grid(True, alpha=0.3, axis='y')
        
        # Add value labels on bars
        for i, (na_avg, cp_count, ga_count) in enumerate(zip(sumOfCapturesNA_averages, sumOfCapturesCP, sumOfCapturesGA)):
            na_label = f'{na_avg:.0f}' if na_avg % 1 == 0 else f'{na_avg:.1f}'
            ax.text(i - bar_width, na_avg + 0.5, na_label, 
                ha='center', va='bottom', fontweight='bold')
            ax.text(i, cp_count + 0.5, str(cp_count), 
                ha='center', va='bottom', fontweight='bold')
            ax.text(i + bar_width, ga_count + 0.5, str(ga_count), 
                ha='center', va='bottom', fontweight='bold')
        
        # Force y-axis to show only integer values
        max_count = max(max(sumOfCapturesNA_averages), max(sumOfCapturesCP), max(sumOfCapturesGA))
        ax.set_ylim(0, max_count + 2)
        ax.yaxis.set_major_locator(plt.MaxNLocator(integer=True))
        
        plt.tight_layout()
        plt.show()     
    def plotNumTargIQandPriority(self):
        """ Plot the number of unique targets captured in each scenario grouped by metrics """
        
        sumOfCapturesNA, priorityNA, imageQualityNA = [], [], []
        sumOfCapturesCP, priorityCP, imageQualityCP = [], [], []
        sumOfCapturesGA, priorityGA, imageQualityGA = [], [], []

        for i, (scenario, cp_otList, ga_otList) in enumerate(zip(self.scenarios, self.cp_observationSchedules, self.ga_observationSchedules)):
            # Find sum of captures 
            obsSchedsAllRuns = scenario.getObservationSchedules()
            average = sum(len(obsSched) for obsSched in obsSchedsAllRuns) / len(obsSchedsAllRuns)

            # Find priority and image quality 
            # NA using average of all runs
            obsValuesNA = scenario.getAllObjectiveValues()
            averagePriority = sum(val[0] for val in obsValuesNA) / len(obsValuesNA)
            averageImageQuality = sum(val[1] for val in obsValuesNA) / len(obsValuesNA)
            value_priorityCP = objectiveFunctionPriority(cp_otList)
            value_imageQualityCP = objectiveFunctionImageQuality(cp_otList, scenario.getOh(), int(scenario.getInputParameters().hypsoNr))
            value_priorityGA = objectiveFunctionPriority(ga_otList)
            value_imageQualityGA = objectiveFunctionImageQuality(ga_otList, scenario.getOh(), int(scenario.getInputParameters().hypsoNr))
            
            #Normalize values
            maxCapture = max(average, len(cp_otList), len(ga_otList))
            maxPriority = max(averagePriority, value_priorityCP, value_priorityGA)
            maxImageQuality = max(averageImageQuality, value_imageQualityCP, value_imageQualityGA)

            # Add normalized values to list
            sumOfCapturesNA.append(average/maxCapture)
            sumOfCapturesCP.append(len(cp_otList)/maxCapture)
            sumOfCapturesGA.append(len(ga_otList)/maxCapture)
            priorityNA.append(averagePriority/maxPriority)
            priorityCP.append(value_priorityCP/maxPriority)
            priorityGA.append(value_priorityGA/maxPriority)
            imageQualityNA.append(averageImageQuality/maxImageQuality)
            imageQualityCP.append(value_imageQualityCP/maxImageQuality)
            imageQualityGA.append(value_imageQualityGA/maxImageQuality)

        # Create single plot with expanded x-axis grouped by metrics
        fig, ax = plt.subplots(figsize=(16, 8))
        
        # Colors for the three algorithms
        colors = ['#03045E', '#00A8E0', '#90E0EF']
        labels = ['NSGA-II Algorithm', 'GA Planner', 'CP Planner']
        
        # Create expanded x-axis labels grouped by metrics
        x_labels = []
        all_na_data = []
        all_ga_data = []
        all_cp_data = []
        
        # Group by metrics first, then by scenarios
        metrics = ['Captures', 'Priority', 'Image Quality']
        metric_data = {
            'Captures': (sumOfCapturesNA, sumOfCapturesGA, sumOfCapturesCP),
            'Priority': (priorityNA, priorityGA, priorityCP),
            'Image Quality': (imageQualityNA, imageQualityGA, imageQualityCP)
        }
        
        # Build data grouped by metrics
        for metric in metrics:
            na_data, ga_data, cp_data = metric_data[metric]
            
            for scenario_idx in range(len(self.scenarios)):
                scenario_id = self.scenarios[scenario_idx].senarioID
                x_labels.append(f'{scenario_id}')
                all_na_data.append(na_data[scenario_idx])
                all_ga_data.append(ga_data[scenario_idx])
                all_cp_data.append(cp_data[scenario_idx])
        
        # Bar settings - thinner bars
        x_positions = np.array(range(len(x_labels)))
        bar_width = 0.15  # Made thinner (was 0.25)
        
        # Create grouped bars
        bars1 = ax.bar(x_positions - bar_width, all_na_data, bar_width,
                    label=labels[0], color=colors[0], alpha=0.8)
        bars2 = ax.bar(x_positions, all_ga_data, bar_width,
                    label=labels[1], color=colors[1], alpha=0.8)
        bars3 = ax.bar(x_positions + bar_width, all_cp_data, bar_width,
                    label=labels[2], color=colors[2], alpha=0.8)
        
        # Customize the plot
        ax.set_xlabel('Scenarios', fontsize=12)
        ax.set_ylabel('Normalized Values', fontsize=12)
        ax.set_title('Performance Comparison Grouped by Metrics', 
                    fontsize=14, fontweight='bold')
        ax.set_xticks(x_positions)
        ax.set_xticklabels(x_labels, rotation=45, ha='right', fontsize=10)
        ax.legend()
        ax.grid(True, alpha=0.3, axis='y')
        ax.set_ylim(0, 1.1)
        
        # Add value labels on bars (smaller font)
        for i, (na_val, ga_val, cp_val) in enumerate(zip(all_na_data, all_ga_data, all_cp_data)):
            ax.text(i - bar_width, na_val + 0.02, f'{na_val:.2f}', 
                ha='center', va='bottom', fontweight='bold', fontsize=7)
            ax.text(i, ga_val + 0.02, f'{ga_val:.2f}', 
                ha='center', va='bottom', fontweight='bold', fontsize=7)
            ax.text(i + bar_width, cp_val + 0.02, f'{cp_val:.2f}', 
                ha='center', va='bottom', fontweight='bold', fontsize=7)
        
        # Add vertical lines and metric labels to separate metric groups
        num_scenarios = len(self.scenarios)
        for i, metric in enumerate(metrics):
            # Add metric label above the group
            group_center = i * num_scenarios + (num_scenarios - 1) / 2
            ax.text(group_center, 1.05, metric, ha='center', va='bottom', 
                fontsize=14, fontweight='bold', 
                bbox=dict(boxstyle="round,pad=0.3", facecolor='lightgray', alpha=0.7))
            
            # Add vertical separator after each metric group (except the last)
            if i < len(metrics) - 1:
                separator_position = (i + 1) * num_scenarios - 0.5
                ax.axvline(x=separator_position, color='gray', linestyle='--', alpha=0.7, linewidth=2)

        plt.tight_layout()
        plt.show()
    def plotNumTargIQandPriorityAverage(self):
        """ Plot the average number of targets, priority, and image quality across all scenarios """
        
        # Collect data for all scenarios
        all_sumOfCapturesNA, all_priorityNA, all_imageQualityNA = [], [], []
        all_sumOfCapturesCP, all_priorityCP, all_imageQualityCP = [], [], []
        all_sumOfCapturesGA, all_priorityGA, all_imageQualityGA = [], [], []

        for i, (scenario, cp_otList, ga_otList) in enumerate(zip(self.scenarios, self.cp_observationSchedules, self.ga_observationSchedules)):
            # Find sum of captures 
            obsSchedsAllRuns = scenario.getObservationSchedules()
            average = sum(len(obsSched) for obsSched in obsSchedsAllRuns) / len(obsSchedsAllRuns)

            # Find priority and image quality 
            # NA using average of all runs
            obsValuesNA = scenario.getAllObjectiveValues()
            value_priorityNA = sum(val[0] for val in obsValuesNA) / len(obsValuesNA)
            value_imageQualityNA = sum(val[1] for val in obsValuesNA) / len(obsValuesNA)
            value_priorityCP = objectiveFunctionPriority(cp_otList)
            value_imageQualityCP = objectiveFunctionImageQuality(cp_otList, scenario.getOh(), int(scenario.getInputParameters().hypsoNr))
            value_priorityGA = objectiveFunctionPriority(ga_otList)
            value_imageQualityGA = objectiveFunctionImageQuality(ga_otList, scenario.getOh(), int(scenario.getInputParameters().hypsoNr))

            # Scale IQ so that 0-1 maps 40 degrees to 90 degrees
            value_imageQualityNA = scaleIQFromDegTo100(value_imageQualityNA)
            value_imageQualityCP = scaleIQFromDegTo100(value_imageQualityCP)
            value_imageQualityGA = scaleIQFromDegTo100(value_imageQualityGA)

            #Normalize values
            maxCapture = max(average, len(cp_otList), len(ga_otList))
            maxPriority = max(value_priorityNA, value_priorityCP, value_priorityGA)
            maxImageQuality = max(value_imageQualityNA, value_imageQualityCP, value_imageQualityGA)

            # Add normalized values to lists
            all_sumOfCapturesNA.append(average/maxCapture)
            all_sumOfCapturesCP.append(len(cp_otList)/maxCapture)
            all_sumOfCapturesGA.append(len(ga_otList)/maxCapture)
            all_priorityNA.append(value_priorityNA/maxPriority)
            all_priorityCP.append(value_priorityCP/maxPriority)
            all_priorityGA.append(value_priorityGA/maxPriority)
            all_imageQualityNA.append(value_imageQualityNA/maxImageQuality)
            all_imageQualityCP.append(value_imageQualityCP/maxImageQuality)
            all_imageQualityGA.append(value_imageQualityGA/maxImageQuality)

        # Calculate averages and standard deviations across all scenarios
        metrics = ['Captures', 'Priority', 'Image Quality']
        
        # Average values for each algorithm
        na_averages = [
            np.mean(all_sumOfCapturesNA),
            np.mean(all_priorityNA),
            np.mean(all_imageQualityNA)
        ]
        ga_averages = [
            np.mean(all_sumOfCapturesGA),
            np.mean(all_priorityGA),
            np.mean(all_imageQualityGA)
        ]
        cp_averages = [
            np.mean(all_sumOfCapturesCP),
            np.mean(all_priorityCP),
            np.mean(all_imageQualityCP)
        ]
        
        # Standard deviations for error bars
        na_stds = [
            np.std(all_sumOfCapturesNA),
            np.std(all_priorityNA),
            np.std(all_imageQualityNA)
        ]
        ga_stds = [
            np.std(all_sumOfCapturesGA),
            np.std(all_priorityGA),
            np.std(all_imageQualityGA)
        ]
        cp_stds = [
            np.std(all_sumOfCapturesCP),
            np.std(all_priorityCP),
            np.std(all_imageQualityCP)
        ]

        # Create single plot with averages
        fig, ax = plt.subplots(figsize=(10, 6))
        
        # Colors for the three algorithms
        colors = ['#03045E', '#00A8E0', '#90E0EF']
        labels = ['NSGA-II Algorithm', 'GA Planner', 'CP Planner']
        
        # Bar settings
        x_positions = np.array(range(len(metrics)))
        bar_width = 0.25
        
        # Create grouped bars with error bars
        bars1 = ax.bar(x_positions - bar_width, na_averages, bar_width,
                    yerr=na_stds, capsize=5,
                    label=labels[0], color=colors[0], alpha=0.8)
        bars2 = ax.bar(x_positions, ga_averages, bar_width,
                    yerr=ga_stds, capsize=5,
                    label=labels[1], color=colors[1], alpha=0.8)
        bars3 = ax.bar(x_positions + bar_width, cp_averages, bar_width,
                    yerr=cp_stds, capsize=5,
                    label=labels[2], color=colors[2], alpha=0.8)
        
        # Customize the plot
        ax.set_xlabel('Metrics', fontsize=12)
        ax.set_ylabel('Normalized Values', fontsize=12)
        ax.set_title(f'Average Performance Across {len(self.scenarios)} Scenarios', 
                    fontsize=14, fontweight='bold')
        ax.set_xticks(x_positions)
        ax.set_xticklabels(metrics, rotation=0, ha='center')
        ax.legend()
        ax.grid(True, alpha=0.3, axis='y')
        ax.set_ylim(0, 1.1)
        
        # Add value labels on bars
        for i, (na_val, ga_val, cp_val) in enumerate(zip(na_averages, ga_averages, cp_averages)):
            ax.text(i - bar_width, na_val + na_stds[i] + 0.02, f'{na_val:.2f}', 
                ha='center', va='bottom', fontweight='bold', fontsize=9)
            ax.text(i, ga_val + ga_stds[i] + 0.02, f'{ga_val:.2f}', 
                ha='center', va='bottom', fontweight='bold', fontsize=9)
            ax.text(i + bar_width, cp_val + cp_stds[i] + 0.02, f'{cp_val:.2f}', 
                ha='center', va='bottom', fontweight='bold', fontsize=9)

        plt.tight_layout()
        plt.show()
    def plotGraphNumTargIQandPriorityAverage(self):
        """ Plot the average number of targets, priority, and image quality as line plots with standard deviation """
        
        # Collect data for all scenarios
        all_sumOfCapturesNA, all_priorityNA, all_imageQualityNA = [], [], []
        all_sumOfCapturesCP, all_priorityCP, all_imageQualityCP = [], [], []
        all_sumOfCapturesGA, all_priorityGA, all_imageQualityGA = [], [], []

        for i, (scenario, cp_otList, ga_otList) in enumerate(zip(self.scenarios, self.cp_observationSchedules, self.ga_observationSchedules)):
            # Find sum of captures 
            obsSchedsAllRuns = scenario.getObservationSchedules()
            average = sum(len(obsSched) for obsSched in obsSchedsAllRuns) / len(obsSchedsAllRuns)

            # Find priority and image quality 
            # NA using average of all runs
            obsValuesNA = scenario.getAllObjectiveValues()
            value_priorityNA = sum(val[0] for val in obsValuesNA) / len(obsValuesNA)
            value_imageQualityNA = sum(val[1] for val in obsValuesNA) / len(obsValuesNA)
            value_priorityCP = objectiveFunctionPriority(cp_otList)
            value_imageQualityCP = objectiveFunctionImageQuality(cp_otList, scenario.getOh(), int(scenario.getInputParameters().hypsoNr))
            value_priorityGA = objectiveFunctionPriority(ga_otList)
            value_imageQualityGA = objectiveFunctionImageQuality(ga_otList, scenario.getOh(), int(scenario.getInputParameters().hypsoNr))

            # Scale IQ so that 0-1 maps 40 degrees to 90 degrees
            value_imageQualityNA = (value_imageQualityNA - 40) / (90 - 40) 
            value_imageQualityCP = (value_imageQualityCP - 40) / (90 - 40) 
            value_imageQualityGA = (value_imageQualityGA - 40) / (90 - 40) 

            #Normalize values
            maxCapture = max(average, len(cp_otList), len(ga_otList))
            maxPriority = max(value_priorityNA, value_priorityCP, value_priorityGA)
            maxImageQuality = max(value_imageQualityNA, value_imageQualityCP, value_imageQualityGA)

            # Add normalized values to lists
            all_sumOfCapturesNA.append(average/maxCapture)
            all_sumOfCapturesCP.append(len(cp_otList)/maxCapture)
            all_sumOfCapturesGA.append(len(ga_otList)/maxCapture)
            all_priorityNA.append(value_priorityNA/maxPriority)
            all_priorityCP.append(value_priorityCP/maxPriority)
            all_priorityGA.append(value_priorityGA/maxPriority)
            all_imageQualityNA.append(value_imageQualityNA/maxImageQuality)
            all_imageQualityCP.append(value_imageQualityCP/maxImageQuality)
            all_imageQualityGA.append(value_imageQualityGA/maxImageQuality)

        # Calculate means and standard deviations across all scenarios
        metrics = ['Captures', 'Priority', 'Image Quality']
        x_positions = range(len(metrics))
        
        # NSGA-II data
        na_means = [
            np.mean(all_sumOfCapturesNA),
            np.mean(all_priorityNA),
            np.mean(all_imageQualityNA)
        ]
        na_stds = [
            np.std(all_sumOfCapturesNA),
            np.std(all_priorityNA),
            np.std(all_imageQualityNA)
        ]
        
        # GA Planner data
        ga_means = [
            np.mean(all_sumOfCapturesGA),
            np.mean(all_priorityGA),
            np.mean(all_imageQualityGA)
        ]
        ga_stds = [
            np.std(all_sumOfCapturesGA),
            np.std(all_priorityGA),
            np.std(all_imageQualityGA)
        ]
        
        # CP Planner data
        cp_means = [
            np.mean(all_sumOfCapturesCP),
            np.mean(all_priorityCP),
            np.mean(all_imageQualityCP)
        ]
        cp_stds = [
            np.std(all_sumOfCapturesCP),
            np.std(all_priorityCP),
            np.std(all_imageQualityCP)
        ]

        # Create the combined plot
        fig, ax = plt.subplots(figsize=(10, 6))
        
        # Colors and styles for the three algorithms
        colors = ['#03045E', '#00A8E0', '#90E0EF']
        line_styles = ['-', '--', '-.']
        markers = ['o', 's', '^']
        labels = ['NSGA-II Algorithm', 'GA Planner', 'CP Planner']
        
        # Plot lines with error bands
        # NSGA-II
        ax.plot(x_positions, na_means, 
                color=colors[0], linestyle=line_styles[0], marker=markers[0],
                linewidth=3, markersize=10, alpha=0.9,
                label=labels[0])
        ax.fill_between(x_positions, 
                        np.array(na_means) - np.array(na_stds),
                        np.array(na_means) + np.array(na_stds),
                        color=colors[0], alpha=0.2)
        
        # GA Planner
        ax.plot(x_positions, ga_means, 
                color=colors[1], linestyle=line_styles[1], marker=markers[1],
                linewidth=3, markersize=10, alpha=0.9,
                label=labels[1])
        ax.fill_between(x_positions, 
                        np.array(ga_means) - np.array(ga_stds),
                        np.array(ga_means) + np.array(ga_stds),
                        color=colors[1], alpha=0.2)
        
        # CP Planner
        ax.plot(x_positions, cp_means, 
                color=colors[2], linestyle=line_styles[2], marker=markers[2],
                linewidth=3, markersize=10, alpha=0.9,
                label=labels[2])
        ax.fill_between(x_positions, 
                        np.array(cp_means) - np.array(cp_stds),
                        np.array(cp_means) + np.array(cp_stds),
                        color=colors[2], alpha=0.2)
        
        # Add value labels on points
        # for i, (na_mean, ga_mean, cp_mean) in enumerate(zip(na_means, ga_means, cp_means)):
        #     ax.text(i, na_mean + 0.05, f'{na_mean:.2f}±{na_stds[i]:.2f}', 
        #         ha='center', va='bottom', fontweight='bold', fontsize=9, color=colors[0])
        #     ax.text(i, ga_mean + 0.05, f'{ga_mean:.2f}±{ga_stds[i]:.2f}', 
        #         ha='center', va='bottom', fontweight='bold', fontsize=9, color=colors[1])
        #     ax.text(i, cp_mean + 0.05, f'{cp_mean:.2f}±{cp_stds[i]:.2f}', 
        #         ha='center', va='bottom', fontweight='bold', fontsize=9, color=colors[2])
        
        # Customize the plot
        ax.set_xlabel('Metrics', fontsize=14)
        ax.set_ylabel('Normalized Values', fontsize=14)
        ax.set_title(f'Average Performance Across {len(self.scenarios)} Scenarios', 
                    fontsize=16, fontweight='bold')
        ax.set_xticks(x_positions)
        ax.set_xticklabels(metrics, rotation=0, ha='center')
        ax.legend(fontsize=12)
        ax.grid(True, alpha=0.3)
        
        # Set y-axis limits with some padding for labels
        all_values = na_means + ga_means + cp_means
        all_stds = na_stds + ga_stds + cp_stds
        max_val = max(np.array(all_values) + np.array(all_stds))
        min_val = min(np.array(all_values) - np.array(all_stds))
        # ax.set_ylim(max(0, min_val - 0.1), max_val + 0.15)
        
        # Set x-axis limits to center the points
        ax.set_xlim(-0.3, len(metrics) - 0.7)

        plt.tight_layout()
        plt.show()
    def plotParetoFrontEvolution(self, scenarioIndex: int, runIndex: int):
        """ Plot the evolution of the Pareto front for each scenario """
        
        #Extract the data for the spesific scenario and run
        scenario = self.scenarios[scenarioIndex]
        algDataAllRuns = scenario.getAlgorithmDataAllRuns()
        algData = algDataAllRuns[runIndex]  
        iterationData, bestIndex, = algData
        kneePoint = scenario.getAllObjectiveValues()[runIndex]
       
       # Calculate objective values for CP and GA planners
        cp_otList = self.cp_observationSchedules[scenarioIndex]
        ga_otList = self.ga_observationSchedules[scenarioIndex]
        
        cp_priority = objectiveFunctionPriority(cp_otList)
        cp_imageQuality = objectiveFunctionImageQuality(cp_otList, scenario.getOh(), int(scenario.getInputParameters().hypsoNr))
        cpOVPoints = (cp_priority, scaleIQFromDegTo100(cp_imageQuality))
        
        ga_priority = objectiveFunctionPriority(ga_otList)
        ga_imageQuality = objectiveFunctionImageQuality(ga_otList, scenario.getOh(), int(scenario.getInputParameters().hypsoNr))
        gaOVPoints = (ga_priority, scaleIQFromDegTo100(ga_imageQuality))
       
        # Create the plot
        fig, ax = plt.subplots(figsize=(12, 8))
        
        # Create a colormap for different iterations
        num_iterations = len(iterationData)
        custom_colors = ['#03045E', '#023E8A', '#0077B6', '#00A8E0', '#48CAE4', '#90E0EF']

        # Create a custom colormap
        custom_cmap = LinearSegmentedColormap.from_list("custom_blues", custom_colors)
        colors = custom_cmap(np.linspace(0, 1, num_iterations))
        
        for iteration in range(num_iterations):
            _, _, _, paretoFrontOtlists= iterationData[iteration]
            
            # Get the Pareto front (first front)
            if len(paretoFrontOtlists) > 0:

                # Extract priorities and image qualities
                priorities = [objectiveFunctionPriority(otList) for otList in paretoFrontOtlists]
                image_qualities = [scaleIQFromDegTo100(objectiveFunctionImageQuality(otList, scenario.getOh(), int(scenario.getInputParameters().hypsoNr))) for otList in paretoFrontOtlists]
                
                finalParetoFront = True if iteration == num_iterations - 1 else False
                
                # Plot the Pareto front for this iteration
                ax.scatter(priorities, image_qualities, 
                        alpha=0.7, 
                        s=50, 
                        label=f'Iteration {iteration + 1}',
                        marker='o',
                        facecolors='none' if finalParetoFront else colors[iteration],
                        edgecolors= colors[0] if finalParetoFront else 'none',)
                
                # print a cirkle around the kneepoint in the final pareto front
                if finalParetoFront:
                    # Plot a big circle around the knee point
                    ax.scatter(kneePoint[0], scaleIQFromDegTo100(kneePoint[1]), 
                            facecolors='none',
                            edgecolors=colors[1],  # circle for visibility
                            s=200,  # Large size
                            linewidth=3,  # Thick edge
                            marker='o',
                            label='Knee Point')
        # Add CP planner point
        ax.scatter(cpOVPoints[0], cpOVPoints[1], 
                c='black', 
                alpha=1, 
                s=100, 
                label='CP Planner',
                marker='s',  # Square marker
                edgecolors='black',
                linewidth=1)
        
        # Add GA planner point
        ax.scatter(gaOVPoints[0], gaOVPoints[1], 
                c='black', 
                alpha=1, 
                s=100, 
                label='GA Planner',
                marker='^',  # Triangle marker
                edgecolors='black',
                linewidth=1)
        
        # Customize the plot
        ax.set_xlabel('Priority', fontsize=12)
        ax.set_ylabel('Image Quality [1-100]', fontsize=12)
        ax.set_title(f'Pareto Front Evolution - Scenario {scenario.senarioID}, Run {runIndex + 1}', 
                    fontsize=14, fontweight='bold')
        ax.grid(True, alpha=0.3)
        
        # Handle legend - only show every nth iteration if there are too many
        handles, labels = ax.get_legend_handles_labels()
        if len(labels) > 10:  # If more than 10 iterations, show every 5th
            step = max(1, len(labels) // 10)
            handles = handles[::step]
            labels = labels[::step]
        
        ax.legend(handles, labels, bbox_to_anchor=(1.05, 1), loc='upper left')
        
        plt.tight_layout()
        plt.show()
    def plotParetoFrontCompared(self, scenarioIndex: int, runIndex: int):
        """ Plot the Pareto front compared with CP and GA planners """
        
        #Extract the data for the specific scenario and run
        scenario = self.scenarios[scenarioIndex]
        algDataAllRuns = scenario.getAlgorithmDataAllRuns()
        algData = algDataAllRuns[runIndex]  
        iterationData, bestIndex, finalPopulation = algData
        fronts, _, _ = iterationData[-1]

        otListsInParetoFront = [finalPopulation[index] for index in fronts[0]]
        bestOT = finalPopulation[bestIndex]

        # Calculate objective values for Pareto front points
        finalPopulationOVPoints = []
        for otList in otListsInParetoFront:
            priority = objectiveFunctionPriority(otList)
            imageQuality = objectiveFunctionImageQuality(otList, scenario.getOh(), int(scenario.getInputParameters().hypsoNr))
            finalPopulationOVPoints.append((priority, imageQuality))
        
        # Calculate objective values for CP and GA planners
        cp_otList = self.cp_observationSchedules[scenarioIndex]
        ga_otList = self.ga_observationSchedules[scenarioIndex]
        
        cp_priority = objectiveFunctionPriority(cp_otList)
        cp_imageQuality = objectiveFunctionImageQuality(cp_otList, scenario.getOh(), int(scenario.getInputParameters().hypsoNr))
        cpOVPoints = (cp_priority, cp_imageQuality)
        
        ga_priority = objectiveFunctionPriority(ga_otList)
        ga_imageQuality = objectiveFunctionImageQuality(ga_otList, scenario.getOh(), int(scenario.getInputParameters().hypsoNr))
        gaOVPoints = (ga_priority, ga_imageQuality)
        
        # Calculate objective values for the best solution
        best_priority = objectiveFunctionPriority(bestOT)
        best_imageQuality = objectiveFunctionImageQuality(bestOT, scenario.getOh(), int(scenario.getInputParameters().hypsoNr))

        # Create the plot
        fig, ax = plt.subplots(figsize=(12, 8))
        
        # Plot Pareto front points
        if finalPopulationOVPoints:
            pareto_priorities = [point[0] for point in finalPopulationOVPoints]
            pareto_imageQualities = [point[1] for point in finalPopulationOVPoints]
            ax.scatter(pareto_priorities, pareto_imageQualities, 
                    c='#03045E', 
                    alpha=0.7, 
                    s=50, 
                    label='NSGA-II Pareto Front',
                    marker='o')
        
        # Plot CP planner point
        ax.scatter(cpOVPoints[0], cpOVPoints[1], 
                c='#00A8E0', 
                alpha=1, 
                s=100, 
                label='CP Planner',
                marker='s',  # Square marker
                edgecolors='black',
                linewidth=1)
        
        # Plot GA planner point
        ax.scatter(gaOVPoints[0], gaOVPoints[1], 
                c='#90E0EF', 
                alpha=1, 
                s=100, 
                label='GA Planner',
                marker='^',  # Triangle marker
                edgecolors='black',
                linewidth=1)
        
        # Plot best solution (knee point) with a circle around it
        ax.scatter(best_priority, best_imageQuality, 
                facecolors='none',
                edgecolors='red',  # Red circle for visibility
                s=200,  # Large size
                linewidth=3,  # Thick edge
                marker='o',
                label='Best Solution (Knee Point)')

        # Customize the plot
        ax.set_xlabel('Priority', fontsize=12)
        ax.set_ylabel('Image Quality', fontsize=12)
        ax.set_title(f'Pareto Front Comparison - Scenario {scenario.senarioID}, Run {runIndex + 1}', 
                    fontsize=14, fontweight='bold')
        ax.grid(True, alpha=0.3)
        ax.legend(bbox_to_anchor=(1.05, 1), loc='upper left')
        
        plt.tight_layout()
        plt.show()
        
        

       

scenarioIds = ["_H2Miss26-10", "_H2Miss27-10", "_H2Miss28-10"]
scenarioIds1 = ["27"]
scenarioIds2 = ["longWindow"]
scenarioIdCCheck = ["check"]
<<<<<<< HEAD
allScenarioIds = scenarioIds + scenarioIds1 + scenarioIds2 + scenarioIdCCheck
scenarioIds_cl = [ "cl_3"]


analyse = AnalyseTest(scenarioIds_cl)
=======
scenarioIdsX = ["X"]

analyse = AnalyseTest(scenarioIdCCheck)
>>>>>>> 830d60de
analyse.plotParetoFrontEvolution(scenarioIndex=0, runIndex=0)
# analyse.plotObjectiveValues()
# analyse.plotNumberOfCapturedTargets()
# analyse.plotNumTargIQandPriority()
# analyse.plotNumTargIQandPriorityAverage()
# analyse.plotGraphNumTargIQandPriorityAverage()
# analyse.plotTargetsChosen()
# analyse.plotTargetsChosen2()
# analyse.plotTargetsChosen3()


<|MERGE_RESOLUTION|>--- conflicted
+++ resolved
@@ -356,33 +356,20 @@
             ("GA Planner", totalIQ_GA, '#00A8E0'),
         ]
 
-<<<<<<< HEAD
         # Plot each algorithm in its own subplot
         for ax, (label, imageQuality, color) in zip(axes, algo_data):
             # Horizontal bars sorted by priority low->high (y_positions corresponds to that)
             ax.barh(total_yPositions, imageQuality, height=10, color=color, alpha=0.1)
-=======
-                ax.set_xlabel('Image Quality', fontsize=10)
-                # ax.set_xticks(range(0, 100))
-                ax.set_title(label, fontsize=11, fontweight='bold')
-                ax.grid(True, axis='x', alpha=0.25)
->>>>>>> 830d60de
 
             ax.set_xlabel('Image quality [%]', fontsize=10)
             # ax.set_xticks(range(0, 100))
             ax.set_title(label, fontsize=11, fontweight='bold')
             ax.grid(True, axis='x', alpha=0.25)
 
-<<<<<<< HEAD
 
         fig.suptitle(f'Scenario {scenario.senarioID} — Target selections by algorithm', fontsize=14, fontweight='bold')
         plt.tight_layout(rect=[0, 0, 1, 0.95])
         plt.show()
-=======
-            fig.suptitle(f'Scenario: {scenario.senarioID} — Target selections by algorithm', fontsize=14, fontweight='bold')
-            plt.tight_layout(rect=[0, 0, 1, 0.95])
-            plt.show()
->>>>>>> 830d60de
     def plotNumberOfCapturedTargets(self):
         """ Plot the number of unique targets captured in each scenario """
         # Calculate averages for NSGA-II algorithm
@@ -1037,17 +1024,11 @@
 scenarioIds1 = ["27"]
 scenarioIds2 = ["longWindow"]
 scenarioIdCCheck = ["check"]
-<<<<<<< HEAD
 allScenarioIds = scenarioIds + scenarioIds1 + scenarioIds2 + scenarioIdCCheck
 scenarioIds_cl = [ "cl_3"]
 
 
 analyse = AnalyseTest(scenarioIds_cl)
-=======
-scenarioIdsX = ["X"]
-
-analyse = AnalyseTest(scenarioIdCCheck)
->>>>>>> 830d60de
 analyse.plotParetoFrontEvolution(scenarioIndex=0, runIndex=0)
 # analyse.plotObjectiveValues()
 # analyse.plotNumberOfCapturedTargets()
