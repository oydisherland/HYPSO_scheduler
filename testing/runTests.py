--- conflicted
+++ resolved
@@ -18,7 +18,6 @@
         print(f"{description} completed in {execution_time:.2f} seconds ({execution_time/60:.2f} minutes)")
 
 
-<<<<<<< HEAD
 algorithmRuns = 1
 
 
@@ -27,36 +26,14 @@
     TestScenario(senarioID="cl_4", startOH="2025-11-01T13:00:00Z", algorithmRuns=algorithmRuns)
 ]
 
-    
-
-# Run test scenarios
-print(f"Running a total of {len(scenarios)} test scenarios...")
 for scenario in scenarios:
-    print(f"Scenario OH{scenario.senarioID} starting at {scenario.startOH} with {scenario.algorithmRuns} algorithm runs")
+    print(f"Scenario OH{scenario.senarioID} starting at {scenario.startOH}")
     scenario.createInputAttributes(
         os.path.join(os.path.dirname(__file__),"../data_input/input_parameters.csv"), 
     )
-    # scenario.recreateInputAttributes()
     scenario.runGreedyAlgorithm()
-    
     with timer(f"Scenario OH{scenario.senarioID}"):
         scenario.runTestScenario()
-=======
-id = "delete_me"
-start = "2025-10-29T15:00:00Z"
-
-## Define test scenarios
-scenario= TestScenario(senarioID=id, startOH=start, algorithmRuns=1)
-
-
-print(f"Scenario OH{scenario.senarioID} starting at {scenario.startOH}")
-scenario.createInputAttributes(
-    os.path.join(os.path.dirname(__file__),"../data_input/input_parameters.csv"), 
-)
-scenario.runGreedyAlgorithm()
-with timer(f"Scenario OH{scenario.senarioID}"):
-    scenario.runTestScenario()
->>>>>>> 830d60de
 
 
 # #Analyse tests
