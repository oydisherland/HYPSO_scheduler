--- conflicted
+++ resolved
@@ -2,15 +2,9 @@
 import datetime
 
 from data_input.extract_cloud_data import getCloudData
-<<<<<<< HEAD
-from data_input.satellite_positioning_calculations import findSatelliteTargetPasses
+from data_input.satellite_positioning_calculations import findSatelliteTargetPasses, findIllumminationPeriods
 from scheduling_model import OH, GT, TW, TTW, GSTW, GS
-=======
-from data_input.satellite_positioning_calculations import findSatelliteTargetPasses, findIllumminationPeriods
-from scheduling_model import OH, GT, TW, TTW
 from data_preprocessing.parseTargetsFile import getTargetDataFromJsonFile
->>>>>>> 394c1b12
-
    
 
 def getAllTargetPasses(captureTimeSeconds: int, startTimeOH: datetime.datetime, endTimeOH: datetime.datetime, targetsFilePath: str, hypsoNr: int) -> list:# captureTimeSeconds: int, timewindow: int, startTimeDelay: int, targetsFilePath: str, hypsoNr: int) -> list:
@@ -19,12 +13,7 @@
     - List of all targetPasses, represend as dicts: [{GT, [startTimes], [EndTimes]}]
     """
 
-<<<<<<< HEAD
-    # Read data from targets.csv into the array targets
-    targets = read_csv_to_list(targetsFilePath)
-=======
     # Read data from targets.json into the array targets
->>>>>>> 394c1b12
     allTargetPasses = []
     targetData = getTargetDataFromJsonFile(targetsFilePath)
 
@@ -81,10 +70,6 @@
                 print(p)
             raise ValueError("The length of start times and end times are not equal")
 
-<<<<<<< HEAD
-=======
-
->>>>>>> 394c1b12
         # Skip if no tw correspond to target, go next target
         if len(startTimes) == 0:
             continue
@@ -143,7 +128,9 @@
         if len(targetPass['startTimes']) > 0:        
             targetPassesWithIllumination.append(targetPass)
 
-<<<<<<< HEAD
+    return targetPassesWithIllumination
+  
+
 def getGroundStationTimeWindows(startTimeOH: datetime.datetime, endTimeOH: datetime.datetime, minWindowLength: float,
                                 groundStationsFilePath: str, hypsoNr: int):
     """
@@ -213,12 +200,7 @@
     return gstwList
 
 
-def removeCloudObscuredTargets(allTargetPasses: list, startTimeOH: int, endTimeOH: int) -> list:
-=======
-    return targetPassesWithIllumination
-
 def removeCloudObscuredPasses(allTargetPasses: list, startTimeOH: datetime.datetime, endTimeOH: datetime.datetime)-> list:
->>>>>>> 394c1b12
     """ Remove targets that are obscured by clouds """
 
     targetPassesWithoutClouds = []
@@ -271,23 +253,12 @@
     print("Start time OH:", startTimeOH.strftime('%Y-%m-%dT%H:%M:%SZ'), "End time OH:", endTimeOH.strftime('%Y-%m-%dT%H:%M:%SZ'))
     
     # Path to the file containing the ground targets data
-<<<<<<< HEAD
-    targetsFilePath = 'data_input/HYPSO_data/targets.csv'
-=======
     targetsFilePath = 'HYPSO_scheduler/data_input/HYPSO_data/targets.json'
->>>>>>> 394c1b12
 
     # Get the target passes
     allTargetPasses = getAllTargetPasses(captureTime, startTimeOH, endTimeOH, targetsFilePath, hypsoNr)
     print(f"Without filtering, targets: {len(allTargetPasses)}, captures: {howManyPasses(allTargetPasses)}")
     
-<<<<<<< HEAD
-
-    # Remove targets that are obscured by clouds
-    #cloudlessTargetpasses = removeCloudObscuredTargets(allTargetPasses, startTimeOH, endTimeOH)
-    cloudlessTargetpasses = allTargetPasses
-
-=======
     # Filter out night passes that are not illuminated by the sun
     illuminatedPasses = removeNonIlluminatedPasses(allTargetPasses, startTimeOH, endTimeOH)
     print(f"After filtering out non-illuminated passes, targets: {len(illuminatedPasses)}, captures: {howManyPasses(illuminatedPasses)}")
@@ -296,7 +267,6 @@
     cloudlessTargetpasses = removeCloudObscuredPasses(illuminatedPasses, startTimeOH, endTimeOH)
     
     print(f"After filtering out cloud-obscured passes, targets: {len(cloudlessTargetpasses)}, captures: {howManyPasses(cloudlessTargetpasses)}")
->>>>>>> 394c1b12
     # Create Optimalization Horizon object
     oh = OH(
         utcStart=startTimeOH,
@@ -341,19 +311,6 @@
         for tw in ttw.TWs:
             print(tw.start, tw.end)
 
-<<<<<<< HEAD
-def read_csv_to_list(file_path):
-    """
-    Reads a CSV file and returns it as a list of lists, similar to pandas .values.tolist()
-    """
-    with open(file_path, newline='', encoding='utf-8') as csvfile:
-        reader = csv.reader(csvfile)
-        # Skip header
-        header = next(reader, None)
-        # Read all rows as lists
-        data = [row for row in reader]
-    return data
-=======
 
 def howManyPasses(targetPassList: list) -> int:
     """ Return the total number of target passes in the OH """
@@ -361,4 +318,3 @@
     for targetDict in targetPassList:
         count += len(targetDict['startTimes'])
     return count, len(targetPassList)
->>>>>>> 394c1b12
