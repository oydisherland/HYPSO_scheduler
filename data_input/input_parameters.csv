testName, dummyTest3

<<<<<<< HEAD
#scheduling spesific parameters
maxCaptures, 30
=======
# Imaging scheduling specific parameters
maxCaptures, 40
>>>>>>> a9650861
captureDuration, 60
transitionTime, 600
startTimeOH, now
durationInDaysOH, 2
delayInHoursOH, 2
hypsoNr, 2

<<<<<<< HEAD
# Algorithm spesific parameters
populationSize, 20
=======
# Algorithm specific parameters
populationSize, 6
>>>>>>> a9650861
isTabooBankFIFO, True
iqNonLinear, False
NSGA2Runds, 30
ALNSRuns, 75
maxTabBank, 10
desNumber, 6

# Transmission timing parameters
bufferingTime, 1500
afterCaptureTime, 1100
interTaskTime, 100
interDownlinkTime, 20
downlinkDuration, 217
transmissionStartTime, 260

# Transmission scheduling parameters
minDownlinkFraction, 0.4
maxLatencyHours, 18
slidingInsertIterations, 5
reInsertIterations, 3<|MERGE_RESOLUTION|>--- conflicted
+++ resolved
@@ -1,12 +1,7 @@
 testName, dummyTest3
 
-<<<<<<< HEAD
 #scheduling spesific parameters
 maxCaptures, 30
-=======
-# Imaging scheduling specific parameters
-maxCaptures, 40
->>>>>>> a9650861
 captureDuration, 60
 transitionTime, 600
 startTimeOH, now
@@ -14,13 +9,8 @@
 delayInHoursOH, 2
 hypsoNr, 2
 
-<<<<<<< HEAD
 # Algorithm spesific parameters
 populationSize, 20
-=======
-# Algorithm specific parameters
-populationSize, 6
->>>>>>> a9650861
 isTabooBankFIFO, True
 iqNonLinear, False
 NSGA2Runds, 30
