--- conflicted
+++ resolved
@@ -20,17 +20,10 @@
 desNumber, 1
 
 # Transmission timing parameters
-<<<<<<< HEAD
-bufferingTime, 1500
-afterCaptureTime, 600
-interTaskTime,  1
-interDownlinkTime, 1
-=======
 bufferingTime, 1509
 preBufferTime, 275
 preCaptureTime, 400
 postCaptureTime, 620
->>>>>>> 91af40e6
 downlinkDuration, 217
 transmissionStartTime, 260
 overLappingWithCaptureSetback, 120
