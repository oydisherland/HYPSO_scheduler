--- conflicted
+++ resolved
@@ -2,16 +2,12 @@
 from enum import Enum
 
 from algorithm.rhga import RHGA
-<<<<<<< HEAD
-from scheduling_model import OH,SP, OT
 from data_preprocessing.objective_functions import objectiveFunctionImageQuality
-=======
 from scheduling_model import OH, SP, GSTW
 from transmission_scheduling.input_parameters import TransmissionParams
 from transmission_scheduling.two_stage_transmission_insert import twoStageTransmissionScheduling
 from data_preprocessing.objective_functions import objectiveFunctionPriority, objectiveFunctionImageQuality
 
->>>>>>> 92ee9b32
 
 class DestroyType(Enum):
     RANDOM = 0
@@ -39,11 +35,7 @@
         ttwListSorted.append(ttwList.pop(random.randint(0,len(ttwList)-1)))
     return ttwListSorted
 
-<<<<<<< HEAD
-
-=======
-""" Sort target list so high priority gt are first"""
->>>>>>> 92ee9b32
+
 def greedyPrioritySort(ttwListOriginal: list):
     """ Sort TTW list so high priority GT are first"""
     ttwList = ttwListOriginal.copy()
@@ -176,17 +168,12 @@
         
     return otListSorted, removedTargetsIdList
 
-<<<<<<< HEAD
 def repairOperator(ttwList: list, otList: list, unfeasibleTargetsIdList: list, repairType: RepairType, schedulingParameters: SP, oh: OH):
     """ Takes in a list of OTs and inserts new OTs untill no more feasible insertions can be performed. Selects which ones to insert based on repairType.
     After inserting all new OTs, the scheduled is ajusted to fulfill downlink/buffering requirements.
     repairType: random, greedy, smallTW, congestion.\n
     Output:
     - otList: list of OTs with new OTs inserted
-=======
-def repairOperator(ttwList: list, otList: list, gstwList: list[GSTW], unfeasibleTargetsIdList: list,
-                   repairType: RepairType, schedulingParameters: SP, transmissionParams: TransmissionParams, oh: OH):
->>>>>>> 92ee9b32
     """
 
     ttwListSorted =  []
@@ -218,24 +205,5 @@
     _, _, _, otListAdjusted = twoStageTransmissionScheduling(otListPrioritySorted, ttwList, gstwList, transmissionParams)
     # Calculate the objective values of the adjusted schedule
     objectiveValuesList = [objectiveFunctionPriority(otListAdjusted), objectiveFunctionImageQuality(otListAdjusted, oh)]
-
-<<<<<<< HEAD
-    return ttwListSorted, otListRepared, objectiveValuesList
-=======
+    
     return ttwListSorted, otListAdjusted, objectiveValuesList
-
-
-# Test the functions
-# oh, ttwList = getModelInput(50, 2, 2, 1)
-# otList = []
-# sp = SP(40,50,60)
-# ttwList, otList, objectiveVals = repairOperator(ttwList, otList, [], RepairType.RANDOM, sp, oh)
-# print(objectiveVals)
- 
-# otList, unfesaibleTargs = destroyOperator(otList, ttwList, 7, DestroyType.GREEDY_IQ, oh)
-# print(len(otList))
-
-# ttwList, otList, objectiveVals = repairOperator(ttwList, otList, unfesaibleTargs, RepairType.GREEDY, sp, oh)
-# print(objectiveVals)
-# print(len(otList))
->>>>>>> 92ee9b32
