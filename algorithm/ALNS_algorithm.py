--- conflicted
+++ resolved
@@ -1,13 +1,7 @@
 from alns import ALNS
-<<<<<<< HEAD
 from alns.accept import HillClimbing, SimulatedAnnealing
 from alns.select import RandomSelect, RouletteWheel
 from alns.stop import MaxRuntime, NoImprovement, MaxIterations
-=======
-from alns.accept import HillClimbing
-from alns.select import RandomSelect
-from alns.stop import MaxIterations
->>>>>>> a5940aa4
 
 import numpy.random as rnd
 import copy
