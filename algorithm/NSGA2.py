<<<<<<< HEAD
from types import NoneType
=======
import copy

>>>>>>> bf1e82fd
import numpy as np
import math
from pymoo.util.nds.non_dominated_sorting import NonDominatedSorting
from pymoo.operators.survival.rank_and_crowding.metrics import get_crowding_function
from pymoo.mcdm.high_tradeoff import HighTradeoffPoints
from collections import namedtuple

from algorithm.ALNS_algorithm import runALNS, createInitialSolution, createGreedyInitialSolution
from scheduling_model import SP, OH, GSTW, OT, BT, DT
from transmission_scheduling.input_parameters import TransmissionParams

INDIVIDUAL = namedtuple("INDIVIDUAL", ["id", "solutionState"])

def findKneePoint(fronts, objectiveSpace):
        """ Finds the knee point in the Pareto front using the HighTradeoffPoints method
        Output:
        - bestSolution: the objective values of the best solution found
        - bestIndex: the index of the best solution in the final population
        """
        pareto_front_indices = fronts[0]
        pareto_front = objectiveSpace[pareto_front_indices]

        # Remove duplicates from pareto front
        pareto_front, unique_indices = np.unique(pareto_front, axis=0, return_index=True)
        pareto_front_indices = [pareto_front_indices[i] for i in unique_indices]

        if pareto_front.shape[0] == 0:
            # Should not happen, means no solution in objective space
            raise ValueError("No solutions found")
        elif pareto_front.shape[0] == 1:
            bestSolution = pareto_front[0]
            bestIndex = pareto_front_indices[0]
        elif pareto_front.shape[0] == 2:
            # Select the solution with the highest priority and image quality
            bestFrontIndex = np.argmax(pareto_front[:, 0])
            bestSolution = pareto_front[bestFrontIndex]
            bestIndex = pareto_front_indices[bestFrontIndex]
        else:
            # HighTradeoffPoints is made for minimization, so we need to invert the objective space
            selector = HighTradeoffPoints()
            selected = selector.do(-pareto_front, n_points=1)
            
            if selected[0] is NoneType:
                # if selected[0] is noneType object (should not happen) select the solution with highest priority
                bestFrontIndex = np.argmax(pareto_front[:, 0])
                bestSolution = pareto_front[bestFrontIndex]
                bestIndex = pareto_front_indices[bestFrontIndex]
                return bestSolution, bestIndex

            bestSolution = pareto_front[selected[0]]
            bestIndex = pareto_front_indices[selected[0]]

        return bestSolution, bestIndex

def runNSGA(
            populationSize: int, 
            nsga2Runs: int,
            ttwList: list,
            gstwList: list[GSTW],
            schedulingParameters: SP,
            transmissionParameters: TransmissionParams,
            oh: OH,
            alnsRuns: int,
            isTabooBankFIFO: bool,
            IQNonLinear: bool,
            destructionNumber: int,
            maxSizeTabooBank: int,
            greedyAlgorithm: bool=False,
            optimalTermination: bool=False) -> tuple[list[OT], list[BT], list[DT], list, list, list, list]:
    
    """ Runs the NSGA2 algorithm to optimize the observation schedule
    Output:
    - bestSchedule: the schedule of the best solution found
    - iterationData: list with data from each iteration (fronts, objectiveSpace, selectedobjective values)
    - bestSolution: the objective values of the best solution found
    - bestIndex: the index of the best solution in the final population
    - oldPopulation: the final population of solutions
    """

    iterationData = []
    population = []
    individualID = 0

    previousParetoFront = []
    terminationCounter = 0

    # If algorithm is run in greedy mode, only create one initial greedy solution and return the solution
    if greedyAlgorithm:
        greedyInitialSolution = createGreedyInitialSolution(ttwList.copy(), gstwList, schedulingParameters, transmissionParameters,
                                         oh, destructionNumber, maxSizeTabooBank, isTabooBankFIFO)
        
        # greedyState = runALNS(
        #     greedyInitialSolution,
        #     ttwList.copy(),
        #     gstwList,
        #     schedulingParameters,
        #     transmissionParameters,
        #     oh,
        #     destructionNumber=0,
        #     maxSizeTabooBank=0,
        #     maxItr=1,
        #     isTabooBankFIFO=True)

        greedySolution = greedyInitialSolution
        population.append(INDIVIDUAL(individualID , greedySolution))
        objectiveSpace = np.empty((0, 2))
        priority = greedySolution.getScaledObjectiveValues()[0]
        imageQuality = greedySolution.getScaledObjectiveValues()[1]
        objectiveSpace = np.vstack([objectiveSpace, [priority, imageQuality]])
        iterationData = ([0], objectiveSpace, [0])

        return greedySolution.otList, greedySolution.btList, greedySolution.dtList, iterationData, objectiveSpace[0], 0, []

    ##### Main loop in the NSGA2 algorithm
    for generation in range(nsga2Runs):
        #### Creating offsprings using ALNS

        nrOfOffsprings = populationSize - len(population)
        for i in range(nrOfOffsprings):
            # Create mutation of the individual population[i], or create initial population

            if i >= len(population):
                # Create initial population
                initialState = createInitialSolution(ttwList.copy(), gstwList, schedulingParameters, transmissionParameters,
                                         oh, destructionNumber, maxSizeTabooBank, isTabooBankFIFO)
            else:
                # create mutation
                initialState = copy.deepcopy(population[i].solutionState)

            newIndividual = runALNS(
                initialState,
                alnsRuns
            )

            best = newIndividual.best_state
            population.append(INDIVIDUAL(individualID , best))
            individualID += 1


        #### Selection using non dominated sorting and crowding distance

        # Represent population in objective space scaled from 1 to 100
        objectiveSpace = np.empty((0, 2))
        for individual in population:

            # Get the positive scaled objective values
            priority = individual.solutionState.getScaledObjectiveValues()[0]
            imageQuality = individual.solutionState.getScaledObjectiveValues()[1]
            
           
            if IQNonLinear:
                imageQuality = ( 1 - math.cos(math.radians(imageQuality)) ) * 100

            objectiveSpace = np.vstack([objectiveSpace, [priority, imageQuality]])
        objectiveSpace_minimization = -objectiveSpace

        # Perform non-dominated sorting and extract the fronts from objective space
        nds = NonDominatedSorting()
        fronts = nds.do(objectiveSpace_minimization, n_stop_if_ranked=None)

        reducedPopulationSize = populationSize // 2
        selected_indices = []

        #### Select top 50% of individuals in population and store their index in selected_indices
        for front in fronts:

            if len(selected_indices) + len(front) <= reducedPopulationSize:
                ### Add the entire front to the selected solutions

                selected_indices.extend(front)
            else:
                ### Select the best solutions in current front based on crowding distance
                n_select = reducedPopulationSize - len(selected_indices)

                # Calculate crowding distance for the current front
                crowding_function = get_crowding_function('cd')
                crowding_distances = crowding_function.do(F=objectiveSpace[front], n_remove=1)

                # Sort the indices of the front based on crowding distance
                front_with_crowding = list(zip(front, crowding_distances))
                front_with_crowding.sort(key=lambda x: x[1], reverse=True)

                selected_indices.extend([x[0] for x in front_with_crowding[:n_select]])
                break
        
        ### Store the objective values of the selected solutions in selectedObjectiveVals
        selectedObjectiveVals = objectiveSpace[selected_indices]
        newPopulation = []
        for index in selected_indices:
            newPopulation.append(population[index])

        oldPopulation = population.copy()
        population = newPopulation

        ## Save paretofront individuals for analysis of result
        paretoFrontIndividuals = []
        for index in fronts[0]:
            paretoFrontIndividuals.append(oldPopulation[index])
        
        ### Save all data from this iteration in iterationData, to use for analysis of the algorithm
        iterationData.append((fronts, objectiveSpace, selectedObjectiveVals, paretoFrontIndividuals))

        #### Check termination criteria
        if not optimalTermination:
            ### Termination criteria: continue iterations for nsga2Runs, main loop ends here
            continue
    
        ### Termination criteria: stop algorithm if pareto front has not changed for 2 iterations
        if generation > 0:
            # Check if the Pareto front has not changed
            result = np.isin(previousParetoFront, fronts[0])

            if np.all(result):
                if terminationCounter < 2:
                    # pareto front is the same as previous, increase termination counter
                    terminationCounter += 1
                elif terminationCounter == 2:
                    # pareto front has not changed for 2 iterations, stop the algorithm
                    print(f"Termination criteria met at run {generation}, break loop with {nsga2Runs - generation} iterations left")
                    break
            else:
                # if pareto front has changed, reset termination counter
                terminationCounter = 0  

        previousParetoFront = fronts[0]

    ##### end main loop

    bestSolution, bestIndex = findKneePoint(fronts, objectiveSpace)
    bestBufferSchedule = None
    bestDownlinkSchedule = None
    try:
        bestSchedule = oldPopulation[bestIndex].solutionState.otList
        bestBufferSchedule = oldPopulation[bestIndex].solutionState.btList
        bestDownlinkSchedule = oldPopulation[bestIndex].solutionState.dtList
    except IndexError:
        print(f"IndexError: bestIndex {bestIndex} and population size {len(oldPopulation)}")
        bestSchedule = None

    return bestSchedule, bestBufferSchedule, bestDownlinkSchedule, iterationData, bestSolution, bestIndex, oldPopulation<|MERGE_RESOLUTION|>--- conflicted
+++ resolved
@@ -1,9 +1,5 @@
-<<<<<<< HEAD
 from types import NoneType
-=======
 import copy
-
->>>>>>> bf1e82fd
 import numpy as np
 import math
 from pymoo.util.nds.non_dominated_sorting import NonDominatedSorting
